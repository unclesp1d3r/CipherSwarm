--- conflicted
+++ resolved
@@ -55,10 +55,6 @@
 
 group :development do
   gem "annotaterb", ">= 4.11"
-<<<<<<< HEAD
-  gem "database_consistency", ">= 1.7", require: false
-=======
->>>>>>> d2313e68
   gem "dockerfile-rails", ">= 1.6"
   gem "erb-formatter", ">= 0.7.3"
   gem "htmlbeautifier", ">= 1.4"
