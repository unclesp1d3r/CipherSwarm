GEM
  remote: https://rubygems.org/
  specs:
    actioncable (7.2.2.1)
      actionpack (= 7.2.2.1)
      activesupport (= 7.2.2.1)
      nio4r (~> 2.0)
      websocket-driver (>= 0.6.1)
      zeitwerk (~> 2.6)
    actionmailbox (7.2.2.1)
      actionpack (= 7.2.2.1)
      activejob (= 7.2.2.1)
      activerecord (= 7.2.2.1)
      activestorage (= 7.2.2.1)
      activesupport (= 7.2.2.1)
      mail (>= 2.8.0)
    actionmailer (7.2.2.1)
      actionpack (= 7.2.2.1)
      actionview (= 7.2.2.1)
      activejob (= 7.2.2.1)
      activesupport (= 7.2.2.1)
      mail (>= 2.8.0)
      rails-dom-testing (~> 2.2)
    actionpack (7.2.2.1)
      actionview (= 7.2.2.1)
      activesupport (= 7.2.2.1)
      nokogiri (>= 1.8.5)
      racc
      rack (>= 2.2.4, < 3.2)
      rack-session (>= 1.0.1)
      rack-test (>= 0.6.3)
      rails-dom-testing (~> 2.2)
      rails-html-sanitizer (~> 1.6)
      useragent (~> 0.16)
    actiontext (7.2.2.1)
      actionpack (= 7.2.2.1)
      activerecord (= 7.2.2.1)
      activestorage (= 7.2.2.1)
      activesupport (= 7.2.2.1)
      globalid (>= 0.6.0)
      nokogiri (>= 1.8.5)
    actionview (7.2.2.1)
      activesupport (= 7.2.2.1)
      builder (~> 3.1)
      erubi (~> 1.11)
      rails-dom-testing (~> 2.2)
      rails-html-sanitizer (~> 1.6)
    active_storage_validations (3.0.1)
      activejob (>= 6.1.4)
      activemodel (>= 6.1.4)
      activestorage (>= 6.1.4)
      activesupport (>= 6.1.4)
      marcel (>= 1.0.3)
    activejob (7.2.2.1)
      activesupport (= 7.2.2.1)
      globalid (>= 0.3.6)
    activemodel (7.2.2.1)
      activesupport (= 7.2.2.1)
    activerecord (7.2.2.1)
      activemodel (= 7.2.2.1)
      activesupport (= 7.2.2.1)
      timeout (>= 0.4.0)
    activestorage (7.2.2.1)
      actionpack (= 7.2.2.1)
      activejob (= 7.2.2.1)
      activerecord (= 7.2.2.1)
      activesupport (= 7.2.2.1)
      marcel (~> 1.0)
    activesupport (7.2.2.1)
      base64
      benchmark (>= 0.3)
      bigdecimal
      concurrent-ruby (~> 1.0, >= 1.3.1)
      connection_pool (>= 2.2.5)
      drb
      i18n (>= 1.6, < 2)
      logger (>= 1.4.2)
      minitest (>= 5.1)
      securerandom (>= 0.3)
      tzinfo (~> 2.0, >= 2.0.5)
    addressable (2.8.7)
      public_suffix (>= 2.0.2, < 7.0)
    administrate (0.20.1)
      actionpack (>= 6.0, < 8.0)
      actionview (>= 6.0, < 8.0)
      activerecord (>= 6.0, < 8.0)
      jquery-rails (~> 4.6.0)
      kaminari (~> 1.2.2)
      sassc-rails (~> 2.1)
      selectize-rails (~> 0.6)
    administrate-field-active_storage (1.0.6)
      administrate (>= 0.2.2)
      rails (>= 7.0)
    administrate-field-enum (0.0.9)
      administrate (~> 0.12)
    administrate-field-jsonb (0.4.7)
      administrate (< 1.0.0)
      rails (>= 4.2)
    administrate-field-nested_has_many (2.1.0)
      administrate (>= 0.19, < 1)
      cocoon (~> 1.2, >= 1.2.11)
    annotaterb (4.18.0)
      activerecord (>= 6.0.0)
      activesupport (>= 6.0.0)
    anyway_config (2.7.2)
      ruby-next-core (~> 1.0)
    ar_lazy_preload (2.1.0)
    ast (2.4.3)
    audited (5.8.0)
      activerecord (>= 5.2, < 8.2)
      activesupport (>= 5.2, < 8.2)
    aws-eventstream (1.4.0)
    aws-partitions (1.1143.0)
    aws-sdk-core (3.229.0)
      aws-eventstream (~> 1, >= 1.3.0)
      aws-partitions (~> 1, >= 1.992.0)
      aws-sigv4 (~> 1.9)
      base64
      bigdecimal
      jmespath (~> 1, >= 1.6.1)
      logger
    aws-sdk-kms (1.110.0)
      aws-sdk-core (~> 3, >= 3.228.0)
      aws-sigv4 (~> 1.5)
    aws-sdk-s3 (1.196.1)
      aws-sdk-core (~> 3, >= 3.228.0)
      aws-sdk-kms (~> 1)
      aws-sigv4 (~> 1.5)
    aws-sigv4 (1.12.1)
      aws-eventstream (~> 1, >= 1.0.2)
    base64 (0.3.0)
    bcrypt (3.1.20)
    benchmark (0.4.1)
    better_html (2.1.1)
      actionview (>= 6.0)
      activesupport (>= 6.0)
      ast (~> 2.0)
      erubi (~> 1.4)
      parser (>= 2.4)
      smart_properties
    bigdecimal (3.2.2)
    bindex (0.8.1)
    bootsnap (1.18.6)
      msgpack (~> 1.2)
    brakeman (7.1.0)
      racc
    builder (3.3.0)
    bullet (8.0.8)
      activesupport (>= 3.0.0)
      uniform_notifier (~> 1.11)
    bundler-audit (0.9.2)
      bundler (>= 1.2.0, < 3)
      thor (~> 1.0)
    cancancan (3.6.1)
    capybara (3.40.0)
      addressable
      matrix
      mini_mime (>= 0.1.3)
      nokogiri (~> 1.11)
      rack (>= 1.6.0)
      rack-test (>= 0.6.3)
      regexp_parser (>= 1.5, < 3.0)
      xpath (~> 3.2)
    cocoon (1.2.15)
    concurrent-ruby (1.3.5)
    connection_pool (2.5.3)
    crass (1.0.6)
    cronex (0.15.0)
      tzinfo
      unicode (>= 0.4.4.5)
    cssbundling-rails (1.4.3)
      railties (>= 6.0.0)
    database_cleaner-active_record (2.2.2)
      activerecord (>= 5.a)
      database_cleaner-core (~> 2.0)
    database_cleaner-core (2.0.1)
    date (3.4.1)
    debug (1.11.0)
      irb (~> 1.10)
      reline (>= 0.3.8)
    devise (4.9.4)
      bcrypt (~> 3.0)
      orm_adapter (~> 0.1)
      railties (>= 4.1.0)
      responders
      warden (~> 1.2.3)
    diff-lcs (1.6.2)
    docile (1.4.1)
    dockerfile-rails (1.7.10)
      rails (>= 3.0.0)
    drb (2.2.3)
    dry-initializer (3.2.0)
    erb (5.0.2)
    erb-formatter (0.7.3)
      syntax_tree (~> 6.0)
    erb_lint (0.9.0)
      activesupport
      better_html (>= 2.0.1)
      parser (>= 2.7.1.4)
      rainbow
      rubocop (>= 1)
      smart_properties
    erubi (1.13.1)
    et-orbi (1.2.11)
      tzinfo
    factory_bot (6.5.4)
      activesupport (>= 6.1.0)
    factory_bot_rails (6.5.0)
      factory_bot (~> 6.5)
      railties (>= 6.1.0)
    factory_trace (1.1.1)
      factory_bot (>= 4.0)
    faker (3.5.2)
      i18n (>= 1.8.11, < 2)
    ffi (1.17.2-x64-mingw-ucrt)
    ffi (1.17.2-x86_64-linux-gnu)
    fugit (1.11.1)
      et-orbi (~> 1, >= 1.2.11)
      raabro (~> 1.4)
    fuubar (2.5.1)
      rspec-core (~> 3.0)
      ruby-progressbar (~> 1.4)
    globalid (1.2.1)
      activesupport (>= 6.1)
    groupdate (6.7.0)
      activesupport (>= 7.1)
    gserver (0.0.1)
    htmlbeautifier (1.4.3)
    i18n (1.14.7)
      concurrent-ruby (~> 1.0)
    image_processing (1.14.0)
      mini_magick (>= 4.9.5, < 6)
      ruby-vips (>= 2.0.17, < 3)
    inline_svg (1.10.0)
      activesupport (>= 3.0)
      nokogiri (>= 1.6)
    io-console (0.8.1)
    irb (1.15.2)
      pp (>= 0.6.0)
      rdoc (>= 4.0.0)
      reline (>= 0.4.2)
    jbuilder (2.13.0)
      actionview (>= 5.0.0)
      activesupport (>= 5.0.0)
    jmespath (1.6.2)
    jquery-rails (4.6.0)
      rails-dom-testing (>= 1, < 3)
      railties (>= 4.2.0)
      thor (>= 0.14, < 2.0)
    jsbundling-rails (1.3.1)
      railties (>= 6.0.0)
    json (2.13.2)
    json-schema (5.2.1)
      addressable (~> 2.8)
      bigdecimal (~> 3.1)
    kaminari (1.2.2)
      activesupport (>= 4.1.0)
      kaminari-actionview (= 1.2.2)
      kaminari-activerecord (= 1.2.2)
      kaminari-core (= 1.2.2)
    kaminari-actionview (1.2.2)
      actionview
      kaminari-core (= 1.2.2)
    kaminari-activerecord (1.2.2)
      activerecord
      kaminari-core (= 1.2.2)
    kaminari-core (1.2.2)
    kredis (1.8.0)
      activemodel (>= 6.0.0)
      activesupport (>= 6.0.0)
      redis (>= 4.2, < 6)
    language_server-protocol (3.17.0.5)
    lint_roller (1.1.0)
    logger (1.7.0)
    loofah (2.24.1)
      crass (~> 1.0.2)
      nokogiri (>= 1.12.0)
    mail (2.8.1)
      mini_mime (>= 0.1.1)
      net-imap
      net-pop
      net-smtp
    marcel (1.0.4)
    maruku (0.7.3)
    matrix (0.4.3)
    meta-tags (2.22.1)
      actionpack (>= 6.0.0, < 8.1)
    mini_magick (5.3.0)
      logger
    mini_mime (1.1.5)
    minitest (5.25.5)
    msgpack (1.8.0)
    net-imap (0.5.9)
      date
      net-protocol
    net-pop (0.1.2)
      net-protocol
    net-protocol (0.2.2)
      timeout
    net-smtp (0.5.1)
      net-protocol
    nio4r (2.7.4)
    nokogiri (1.18.9-x64-mingw-ucrt)
      racc (~> 1.4)
    nokogiri (1.18.9-x86_64-linux-gnu)
      racc (~> 1.4)
    oj (3.16.11)
      bigdecimal (>= 3.0)
      ostruct (>= 0.2)
    orm_adapter (0.5.0)
    ostruct (0.6.3)
    pagy (9.3.5)
    parallel (1.27.0)
    paranoia (3.0.1)
      activerecord (>= 6, < 8.1)
    parser (3.3.9.0)
      ast (~> 2.4.1)
      racc
    pg (1.6.1-x64-mingw-ucrt)
    pg (1.6.1-x86_64-linux)
    pp (0.6.2)
      prettyprint
    prettier_print (1.2.1)
    prettyprint (0.2.0)
    prism (1.4.0)
    psych (5.2.6)
      date
      stringio
    public_suffix (6.0.2)
    puma (6.6.1)
      nio4r (~> 2.0)
    raabro (1.4.0)
    racc (1.8.1)
<<<<<<< HEAD
    rack (3.1.15)
=======
    rack (3.1.16)
>>>>>>> 37abf4c0
    rack-session (2.1.1)
      base64 (>= 0.1.0)
      rack (>= 3.0.0)
    rack-test (2.2.0)
      rack (>= 1.3)
    rackup (2.2.1)
      rack (>= 3)
    rails (7.2.2.1)
      actioncable (= 7.2.2.1)
      actionmailbox (= 7.2.2.1)
      actionmailer (= 7.2.2.1)
      actionpack (= 7.2.2.1)
      actiontext (= 7.2.2.1)
      actionview (= 7.2.2.1)
      activejob (= 7.2.2.1)
      activemodel (= 7.2.2.1)
      activerecord (= 7.2.2.1)
      activestorage (= 7.2.2.1)
      activesupport (= 7.2.2.1)
      bundler (>= 1.15.0)
      railties (= 7.2.2.1)
    rails-controller-testing (1.0.5)
      actionpack (>= 5.0.1.rc1)
      actionview (>= 5.0.1.rc1)
      activesupport (>= 5.0.1.rc1)
    rails-dom-testing (2.3.0)
      activesupport (>= 5.0.0)
      minitest
      nokogiri (>= 1.6)
    rails-html-sanitizer (1.6.2)
      loofah (~> 2.21)
      nokogiri (>= 1.15.7, != 1.16.7, != 1.16.6, != 1.16.5, != 1.16.4, != 1.16.3, != 1.16.2, != 1.16.1, != 1.16.0.rc1, != 1.16.0)
    railties (7.2.2.1)
      actionpack (= 7.2.2.1)
      activesupport (= 7.2.2.1)
      irb (~> 1.13)
      rackup (>= 1.0.0)
      rake (>= 12.2)
      thor (~> 1.0, >= 1.2.2)
      zeitwerk (~> 2.6)
    rainbow (3.1.1)
    rake (13.3.0)
    rdoc (6.14.2)
      erb
      psych (>= 4.0.0)
    redis (5.4.1)
      redis-client (>= 0.22.0)
    redis-client (0.25.1)
      connection_pool
    regexp_parser (2.11.0)
    reline (0.6.2)
      io-console (~> 0.5)
    responders (3.1.1)
      actionpack (>= 5.2)
      railties (>= 5.2)
    rexml (3.4.1)
    rolify (6.0.1)
    rspec-core (3.13.5)
      rspec-support (~> 3.13.0)
    rspec-expectations (3.13.5)
      diff-lcs (>= 1.2.0, < 2.0)
      rspec-support (~> 3.13.0)
    rspec-mocks (3.13.5)
      diff-lcs (>= 1.2.0, < 2.0)
      rspec-support (~> 3.13.0)
    rspec-rails (8.0.1)
      actionpack (>= 7.2)
      activesupport (>= 7.2)
      railties (>= 7.2)
      rspec-core (~> 3.13)
      rspec-expectations (~> 3.13)
      rspec-mocks (~> 3.13)
      rspec-support (~> 3.13)
    rspec-support (3.13.4)
    rspec_junit_formatter (0.6.0)
      rspec-core (>= 2, < 4, != 2.12.0)
    rswag (2.16.0)
      rswag-api (= 2.16.0)
      rswag-specs (= 2.16.0)
      rswag-ui (= 2.16.0)
    rswag-api (2.16.0)
      activesupport (>= 5.2, < 8.1)
      railties (>= 5.2, < 8.1)
    rswag-specs (2.16.0)
      activesupport (>= 5.2, < 8.1)
      json-schema (>= 2.2, < 6.0)
      railties (>= 5.2, < 8.1)
      rspec-core (>= 2.14)
    rswag-ui (2.16.0)
      actionpack (>= 5.2, < 8.1)
      railties (>= 5.2, < 8.1)
    rubocop (1.79.2)
      json (~> 2.3)
      language_server-protocol (~> 3.17.0.2)
      lint_roller (~> 1.1.0)
      parallel (~> 1.10)
      parser (>= 3.3.0.2)
      rainbow (>= 2.2.2, < 4.0)
      regexp_parser (>= 2.9.3, < 3.0)
      rubocop-ast (>= 1.46.0, < 2.0)
      ruby-progressbar (~> 1.7)
      unicode-display_width (>= 2.4.0, < 4.0)
    rubocop-ast (1.46.0)
      parser (>= 3.3.7.2)
      prism (~> 1.4)
    rubocop-capybara (2.22.1)
      lint_roller (~> 1.1)
      rubocop (~> 1.72, >= 1.72.1)
    rubocop-factory_bot (2.27.1)
      lint_roller (~> 1.1)
      rubocop (~> 1.72, >= 1.72.1)
    rubocop-ordered_methods (0.14)
      rubocop (>= 1.0)
    rubocop-performance (1.25.0)
      lint_roller (~> 1.1)
      rubocop (>= 1.75.0, < 2.0)
      rubocop-ast (>= 1.38.0, < 2.0)
    rubocop-rails (2.32.0)
      activesupport (>= 4.2.0)
      lint_roller (~> 1.1)
      rack (>= 1.1)
      rubocop (>= 1.75.0, < 2.0)
      rubocop-ast (>= 1.44.0, < 2.0)
    rubocop-rails-omakase (1.1.0)
      rubocop (>= 1.72)
      rubocop-performance (>= 1.24)
      rubocop-rails (>= 2.30)
    rubocop-rake (0.7.1)
      lint_roller (~> 1.1)
      rubocop (>= 1.72.1)
    rubocop-rspec (3.6.0)
      lint_roller (~> 1.1)
      rubocop (~> 1.72, >= 1.72.1)
    rubocop-rspec_rails (2.31.0)
      lint_roller (~> 1.1)
      rubocop (~> 1.72, >= 1.72.1)
      rubocop-rspec (~> 3.5)
    rubocop-thread_safety (0.7.3)
      lint_roller (~> 1.1)
      rubocop (~> 1.72, >= 1.72.1)
      rubocop-ast (>= 1.44.0, < 2.0)
    ruby-next-core (1.1.2)
    ruby-progressbar (1.13.0)
    ruby-vips (2.2.4)
      ffi (~> 1.12)
      logger
    rubyzip (2.4.1)
    rufo (0.18.1)
    sassc (2.4.0)
      ffi (~> 1.9)
    sassc-rails (2.1.2)
      railties (>= 4.0.0)
      sassc (>= 2.0)
      sprockets (> 3.0)
      sprockets-rails
      tilt
    securerandom (0.4.1)
    selectize-rails (0.12.6)
    selenium-webdriver (4.34.0)
      base64 (~> 0.2)
      logger (~> 1.4)
      rexml (~> 3.2, >= 3.2.5)
      rubyzip (>= 1.2.2, < 3.0)
      websocket (~> 1.0)
    sem_version (2.0.1)
    shoulda-callback-matchers (1.1.4)
      activesupport (>= 3)
    shoulda-matchers (6.5.0)
      activesupport (>= 5.2.0)
    show_for (0.8.1)
      actionpack (>= 5.2)
      activemodel (>= 5.2)
    sidekiq (8.0.6)
      connection_pool (>= 2.5.0)
      json (>= 2.9.0)
      logger (>= 1.6.2)
      rack (>= 3.1.0)
      redis-client (>= 0.23.2)
    sidekiq-cron (2.3.0)
      cronex (>= 0.13.0)
      fugit (~> 1.8, >= 1.11.1)
      globalid (>= 1.0.1)
      sidekiq (>= 6.5.0)
    sidekiq_alive (2.5.0)
      gserver (~> 0.0.1)
      sidekiq (>= 5, < 9)
    simple_form (5.3.1)
      actionpack (>= 5.2)
      activemodel (>= 5.2)
    simplecov (0.22.0)
      docile (~> 1.1)
      simplecov-html (~> 0.11)
      simplecov_json_formatter (~> 0.1)
    simplecov-html (0.13.2)
    simplecov_json_formatter (0.1.4)
    smart_properties (1.17.0)
    sprockets (4.2.2)
      concurrent-ruby (~> 1.0)
      logger
      rack (>= 2.2.4, < 4)
    sprockets-rails (3.5.2)
      actionpack (>= 6.1)
      activesupport (>= 6.1)
      sprockets (>= 3.0.0)
    squasher (0.8.0)
    state_machines (0.100.1)
    state_machines-activemodel (0.100.0)
      activemodel (>= 7.2)
      state_machines (>= 0.100.0)
    state_machines-activerecord (0.100.0)
      activerecord (>= 7.2)
      state_machines-activemodel (>= 0.100.0)
    stimulus-rails (1.3.4)
      railties (>= 6.0.0)
    store_model (4.3.0)
      activerecord (>= 7.0)
    stringio (3.1.7)
    syntax_tree (6.3.0)
      prettier_print (>= 1.2.0)
    thor (1.4.0)
    thruster (0.1.15)
    thruster (0.1.15-x86_64-linux)
    tilt (2.6.1)
    timeout (0.4.3)
    turbo-rails (2.0.16)
      actionpack (>= 7.1.0)
      railties (>= 7.1.0)
    tzinfo (2.0.6)
      concurrent-ruby (~> 1.0)
    tzinfo-data (1.2025.2)
      tzinfo (>= 1.0.0)
    unicode (0.4.4.5)
    unicode-display_width (3.1.4)
      unicode-emoji (~> 4.0, >= 4.0.4)
    unicode-emoji (4.0.4)
    uniform_notifier (1.17.0)
    useragent (0.16.11)
    view_component (4.0.1)
      activesupport (>= 7.1.0, < 8.1)
      concurrent-ruby (~> 1)
    warden (1.2.9)
      rack (>= 2.0.9)
    web-console (4.2.1)
      actionview (>= 6.0.0)
      activemodel (>= 6.0.0)
      bindex (>= 0.4.0)
      railties (>= 6.0.0)
    websocket (1.2.11)
    websocket-driver (0.8.0)
      base64
      websocket-extensions (>= 0.1.0)
    websocket-extensions (0.1.5)
    xpath (3.2.0)
      nokogiri (~> 1.8)
    zeitwerk (2.7.3)

PLATFORMS
  x64-mingw-ucrt
  x86_64-linux

DEPENDENCIES
  active_storage_validations (>= 1.1)
  administrate (>= 0.20.1)
  administrate-field-active_storage (>= 1.0)
  administrate-field-enum (>= 0.0.9)
  administrate-field-jsonb (>= 0.4.6)
  administrate-field-nested_has_many (>= 1.3)
  annotaterb (>= 4.11)
  anyway_config (>= 2.6)
  ar_lazy_preload (>= 2.1)
  audited (>= 5.5)
  aws-sdk-s3 (>= 1.151)
  bcrypt (>= 3.1.7)
  bootsnap (>= 1.18)
  brakeman (>= 6.1)
  bullet (>= 7.1)
  bundler-audit (>= 0.9.1)
  cancancan (>= 3.5)
  capybara (>= 3.40)
  cssbundling-rails (>= 1.4)
  database_cleaner-active_record (>= 2.1)
  debug
  devise (>= 4.9)
  dockerfile-rails (>= 1.6)
  dry-initializer (>= 3.1)
  erb-formatter (>= 0.7.3)
  erb_lint (>= 0.5.0)
  factory_bot_rails
  factory_trace (>= 1.1)
  faker (>= 3.3)
  fuubar (>= 2.5)
  groupdate (>= 6.4)
  htmlbeautifier (>= 1.4)
  image_processing (>= 1.2)
  inline_svg (>= 1.9)
  jbuilder (>= 2.12)
  jsbundling-rails (>= 1.3)
  kredis (>= 1.7)
  maruku (>= 0.7.3)
  meta-tags (>= 2.21)
  oj (>= 3.16)
  pagy (>= 8.0)
  paranoia (>= 3.0)
  pg (>= 1.1)
  puma (>= 5.0)
  rails (>= 7.2, < 8.0)
  rails-controller-testing (>= 1.0)
  redis (>= 5.1)
  rexml (>= 3.3)
  rolify (>= 6.0)
  rspec-rails (>= 6.1.1)
  rspec_junit_formatter (>= 0.6.0)
  rswag (>= 2.13)
  rswag-specs (>= 2.13)
  rubocop (>= 1.64)
  rubocop-capybara (>= 2.21)
  rubocop-factory_bot (>= 2.25)
  rubocop-ordered_methods (>= 0.11)
  rubocop-rails-omakase (>= 1.0)
  rubocop-rake (>= 0.6.0)
  rubocop-rspec (>= 2.27)
  rubocop-rspec_rails (>= 2.30)
  rubocop-thread_safety (>= 0.5.1)
  rufo (>= 0.18.0)
  selenium-webdriver (>= 4.19)
  sem_version (>= 2.0)
  shoulda-callback-matchers (>= 1.1)
  shoulda-matchers (>= 6.2)
  show_for (>= 0.8.1)
  sidekiq (>= 7.2)
  sidekiq-cron (>= 1.12)
  sidekiq_alive (>= 2.4)
  simple_form (>= 5.3)
  simplecov (>= 0.22.0)
  sprockets-rails
  squasher (>= 0.8.0)
  state_machines-activerecord (>= 0.9.0)
  stimulus-rails (>= 1.3)
  store_model (>= 2.4)
  thruster (>= 0.1.4)
  turbo-rails (>= 2.0)
  tzinfo-data
  view_component (>= 4.0)
  web-console (>= 4.2.0)

RUBY VERSION
   ruby 3.4.5p51

BUNDLED WITH
   2.6.1<|MERGE_RESOLUTION|>--- conflicted
+++ resolved
@@ -331,11 +331,7 @@
       nio4r (~> 2.0)
     raabro (1.4.0)
     racc (1.8.1)
-<<<<<<< HEAD
-    rack (3.1.15)
-=======
     rack (3.1.16)
->>>>>>> 37abf4c0
     rack-session (2.1.1)
       base64 (>= 0.1.0)
       rack (>= 3.0.0)
