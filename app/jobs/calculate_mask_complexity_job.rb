--- conflicted
+++ resolved
@@ -1,11 +1,8 @@
 # frozen_string_literal: true
 
-<<<<<<< HEAD
-=======
 # SPDX-FileCopyrightText:  2024 UncleSp1d3r
 # SPDX-License-Identifier: MPL-2.0
 
->>>>>>> 5264e3a3
 class CalculateMaskComplexityJob < ApplicationJob
   queue_as :ingest
   retry_on ActiveRecord::RecordNotFound, wait: :polynomially_longer, attempts: 3
