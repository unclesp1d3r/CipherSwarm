# frozen_string_literal: true

# SPDX-FileCopyrightText:  2024 UncleSp1d3r
# SPDX-License-Identifier: MPL-2.0

#
# The ProcessHashListJob class is responsible for processing a HashList identified by a given ID.
# It retrieves the HashList object, checks if it has already been processed, and if not, processes
# each line in the associated file. For each line, it creates a HashItem, validates it, and adds it
# to the HashList. Additionally, it checks if the hash value has already been cracked and updates
# the HashItem accordingly.
#
# The job is configured to retry on specific errors:
# - ActiveStorage::FileNotFoundError: Retries with a polynomially increasing wait time, up to 10 attempts.
# - ActiveRecord::RecordNotFound: Retries with a polynomially increasing wait time, up to 3 attempts.
#
# @param id [Integer] the ID of the HashList to be processed
# @return [void]
# @raise [StandardError] if there is an error during file processing
class ProcessHashListJob < ApplicationJob
  queue_as :ingest
  retry_on ActiveStorage::FileNotFoundError, wait: :polynomially_longer, attempts: 10
  retry_on ActiveRecord::RecordNotFound, wait: :polynomially_longer, attempts: 3

  # Performs the processing of a HashList identified by the given ID.
  #
  # This method retrieves the HashList object, checks if it has already been processed,
  # and if not, processes each line in the associated file. For each line, it creates
  # a HashItem, validates it, and adds it to the HashList. Additionally, it checks if
  # the hash value has already been cracked and updates the HashItem accordingly.
  #
  # @param id [Integer] the ID of the HashList to be processed
  # @return [void]
  # @raise [StandardError] if there is an error during file processing
  def perform(id)
    list = HashList.find(id)
    return if list.processed?

    hash_items = []
    processed_count = 0

    list.file.open do |file|
      file.each_line.with_index do |line, index|
        next if line.blank?

        line.strip!
        hash_items << {
          hash_value: line,
          metadata: {},
          hash_list_id: list.id,
          created_at: Time.current,
          updated_at: Time.current,
          cracked: false
        }

        # Process in batches to avoid memory issues
        if hash_items.size >= batch_size
          process_batch(list, hash_items)
          processed_count += hash_items.size
          hash_items.clear
        end
      end
    end

    # Process remaining items
    if hash_items.any?
      process_batch(list, hash_items)
      processed_count += hash_items.size
    end

    # Mark as processed if we actually ingested items
    if processed_count.positive?
<<<<<<< HEAD
      # Use update_all to bypass validations for performance, but verify success
      # rubocop:disable Rails/SkipsModelValidations
=======
      # rubocop:disable Rails/SkipsModelValidations
      # Intentionally skipping validations for performance during bulk status update
>>>>>>> 422c37eb
      affected_rows = HashList.where(id: list.id).update_all(
        processed: true,
        hash_items_count: processed_count
      )
      # rubocop:enable Rails/SkipsModelValidations

      if affected_rows.zero?
        error_msg = "Failed to mark hash list #{list.id} as processed - record may have been deleted"
        Rails.logger.error(error_msg)
        raise ActiveRecord::RecordNotSaved, error_msg
      end

      Rails.logger.info("Successfully processed #{processed_count} hash items for list #{list.id}")
    else
      error_msg = "No hash items were processed for list #{list.id}"
      Rails.logger.error(error_msg)
      raise StandardError, error_msg
    end
  end

  private

  # Returns the batch size for processing hash items.
  # Priority order:
  # 1) ApplicationConfig.hash_list_batch_size (if available)
  # 2) ENV["HASH_LIST_PROCESS_BATCH_SIZE"]
  # 3) Default: 1000
  def batch_size
    if defined?(ApplicationConfig) && ApplicationConfig.respond_to?(:hash_list_batch_size)
      return ApplicationConfig.hash_list_batch_size.to_i
    end

    ENV.fetch("HASH_LIST_PROCESS_BATCH_SIZE", "1000").to_i
  end

  # Process a batch of hash items efficiently
  def process_batch(list, hash_items)
    HashItem.transaction do
      # Bulk insert the hash items
      # rubocop:disable Rails/SkipsModelValidations
      # Intentionally skipping validations for performance during bulk insert of trusted data
      inserted_items = HashItem.insert_all(hash_items, returning: %w[id hash_value])
      # rubocop:enable Rails/SkipsModelValidations

      # Check for already cracked hashes in batch
      hash_values = hash_items.map { |item| item[:hash_value] }
      cracked_hashes = HashItem.includes(:hash_list)
                               .where(hash_value: hash_values, cracked: true, hash_list: { hash_type_id: list.hash_type_id })
                               .index_by(&:hash_value)

      # Update any items that should be marked as cracked
      if cracked_hashes.any?
        updates = []
        inserted_items.each do |inserted|
          if (cracked = cracked_hashes[inserted["hash_value"]])
            updates << {
              id: inserted["id"],
              plain_text: cracked.plain_text,
              cracked: true,
              cracked_time: Time.zone.now,
              attack_id: cracked.attack_id
            }
          end
        end

        updates.each do |attrs|
          # rubocop:disable Rails/SkipsModelValidations
          # Intentionally skipping validations for performance during bulk update of cracked items
          HashItem.where(id: attrs[:id]).update_all(
            plain_text: attrs[:plain_text],
            cracked: attrs[:cracked],
            cracked_time: attrs[:cracked_time],
            attack_id: attrs[:attack_id]
          )
          # rubocop:enable Rails/SkipsModelValidations
        end if updates.any?
      end
    end
  rescue ActiveRecord::RecordInvalid => e
    Rails.logger.error("Failed to process batch for list #{list.id}: #{e.message}")
    raise
  end
end<|MERGE_RESOLUTION|>--- conflicted
+++ resolved
@@ -70,13 +70,8 @@
 
     # Mark as processed if we actually ingested items
     if processed_count.positive?
-<<<<<<< HEAD
-      # Use update_all to bypass validations for performance, but verify success
-      # rubocop:disable Rails/SkipsModelValidations
-=======
       # rubocop:disable Rails/SkipsModelValidations
       # Intentionally skipping validations for performance during bulk status update
->>>>>>> 422c37eb
       affected_rows = HashList.where(id: list.id).update_all(
         processed: true,
         hash_items_count: processed_count
