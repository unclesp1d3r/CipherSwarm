# frozen_string_literal: true

# == Schema Information
#
# Table name: attacks
#
#  id                                                                                                  :bigint           not null, primary key
#  attack_mode(Hashcat attack mode)                                                                    :integer          default("dictionary"), not null, indexed
#  classic_markov(Is classic Markov chain enabled?)                                                    :boolean          default(FALSE), not null
#  custom_charset_1(Custom charset 1)                                                                  :string           default("")
#  custom_charset_2(Custom charset 2)                                                                  :string           default("")
#  custom_charset_3(Custom charset 3)                                                                  :string           default("")
#  custom_charset_4(Custom charset 4)                                                                  :string           default("")
#  description(Attack description)                                                                     :text             default("")
#  disable_markov(Is Markov chain disabled?)                                                           :boolean          default(FALSE), not null
#  end_time(The time the attack ended.)                                                                :datetime
#  increment_maximum(Hashcat increment maximum)                                                        :integer          default(0)
#  increment_minimum(Hashcat increment minimum)                                                        :integer          default(0)
#  increment_mode(Is the attack using increment mode?)                                                 :boolean          default(FALSE), not null
#  left_rule(Left rule)                                                                                :string           default("")
#  markov_threshold(Hashcat Markov threshold (e.g. 1000))                                              :integer          default(0)
#  mask(Hashcat mask (e.g. ?a?a?a?a?a?a?a?a))                                                          :string           default("")
#  name(Attack name)                                                                                   :string           default(""), not null
#  optimized(Is the attack optimized?)                                                                 :boolean          default(FALSE), not null
#  position(The position of the attack in the campaign.)                                               :integer          default(0), not null, indexed => [campaign_id]
#  priority(The priority of the attack, higher numbers are higher priority.)                           :integer          default(0), not null
#  right_rule(Right rule)                                                                              :string           default("")
#  slow_candidate_generators(Are slow candidate generators enabled?)                                   :boolean          default(FALSE), not null
#  start_time(The time the attack started.)                                                            :datetime
#  state                                                                                               :string           indexed
#  type                                                                                                :string
#  workload_profile(Hashcat workload profile (e.g. 1 for low, 2 for medium, 3 for high, 4 for insane)) :integer          default(3), not null
#  created_at                                                                                          :datetime         not null
#  updated_at                                                                                          :datetime         not null
#  campaign_id                                                                                         :bigint           not null, indexed => [position]
#
# Indexes
#
#  index_attacks_on_attack_mode               (attack_mode)
#  index_attacks_on_campaign_id_and_position  (campaign_id,position) UNIQUE
#  index_attacks_on_state                     (state)
#
# Foreign Keys
#
#  fk_rails_...  (campaign_id => campaigns.id)
#
class Attack < ApplicationRecord
  belongs_to :campaign, touch: true, counter_cache: true
  positioned on: :campaign, advisory_lock: false

  has_many :tasks, dependent: :destroy
  has_one :hash_list, through: :campaign
  has_and_belongs_to_many :word_lists
  has_and_belongs_to_many :rule_lists

  default_scope { order(position: :desc) } # We want the highest priority attack first

  validates :attack_mode, presence: true,
                          inclusion: { in: %w[dictionary mask combinator hybrid_dictionary hybrid_mask] }
  validates :name, presence: true, length: { maximum: 255 }
  validates :description, length: { maximum: 65_535 }
  validates :increment_mode, inclusion: { in: [true, false] }
  validates :increment_minimum, numericality: { only_integer: true, greater_than_or_equal_to: 0 }
  validates :increment_maximum, numericality: { only_integer: true, greater_than_or_equal_to: 0 }
  validates :markov_threshold, numericality: { only_integer: true, greater_than_or_equal_to: 0 }
  validates :slow_candidate_generators, inclusion: { in: [true, false] }
  validates :optimized, inclusion: { in: [true, false] }
  validates :disable_markov, inclusion: { in: [true, false] }
  validates :classic_markov, inclusion: { in: [true, false] }
  validates :workload_profile, presence: true, numericality: { only_integer: true, greater_than_or_equal_to: 1, less_than_or_equal_to: 4 }
  validates :mask, length: { maximum: 512 }, allow_nil: true

  with_options if: -> { attack_mode == :dictionary } do
    validates :word_lists, presence: true, length: { is: 1 }
    validates_associated :word_lists
    validates :mask, absence: true
    validates :rule_lists, absence: true
    validates :increment_mode, comparison: { equal_to: false }
  end

  with_options if: -> { attack_mode == :combinator } do
    validates :word_lists, length: { is: 2 }
    validates_associated :word_lists
    validates :rule_lists, absence: true
    validates :increment_mode, comparison: { equal_to: false }
    validates :mask, absence: true
  end

  with_options if: -> { attack_mode == :mask } do
    validates :mask, presence: true
    validates :word_lists, absence: true
    validates :increment_mode, comparison: { equal_to: false }
    validates :rule_lists, absence: true
    validates :markov_threshold, absence: true
  end

  with_options if: -> { attack_mode == :hybrid_dictionary } do
    validates :word_lists, length: { is: 1 }
    validates_associated :word_lists
    validates :mask, presence: true
    validates :increment_mode, comparison: { equal_to: false }
    validates :rule_lists, absence: true
    validates :markov_threshold, absence: true
  end

  with_options if: -> { attack_mode == :hybrid_mask } do
    validates :word_lists, length: { is: 1 }
    validates_associated :word_lists
    validates :mask, presence: true
    validates :increment_mode, comparison: { equal_to: false }
    validates :markov_threshold, absence: true
  end

  enum attack_mode: { dictionary: 0, combinator: 1, mask: 3, hybrid_dictionary: 6, hybrid_mask: 7 }

  scope :pending, -> { with_state(:pending) }
  scope :incomplete, -> { without_states(:completed, :paused, :exhausted, :running) }

  broadcasts_refreshes unless Rails.env.test?

  state_machine :state, initial: :pending do
    event :accept do
      transition all - %i[completed exhausted] => :running
    end

    event :run do
      transition pending: :running
    end

    event :complete do
      transition running: :completed if ->(attack) { attack.tasks.all?(&:completed?) }
      transition pending: :completed if ->(attack) { attack.hash_list.uncracked_count.zero? }
      transition all - [:running] => same
    end

    event :pause do
      transition any - %i[completed exhausted] => :paused
      transition any => same
    end

    event :error do
      transition running: :failed
      transition any => same
    end

    event :exhaust do
      transition running: :completed if ->(attack) { attack.tasks.all?(&:exhausted?) }
      transition running: :completed if ->(attack) { attack.hash_list.uncracked_count.zero? }
      transition all - [:running] => same
    end

    event :cancel do
      transition %i[pending running] => :failed
    end

    event :reset do
      transition %i[failed completed exhausted] => :pending
    end

    event :resume do
      transition paused: :pending
      transition any => same
    end

    event :abandon do
      transition running: :pending if ->(attack) { attack.tasks.without_states(:running).any? }
      transition any => same
    end

    after_transition on: :running do |attack|
      attack.update(start_time: Time.zone.now)
    end

    after_transition on: :complete do |attack|
      attack.update(end_time: Time.zone.now)
    end

    after_transition any => :paused, :do => :pause_tasks
    after_transition paused: any, do: :resume_tasks

    after_transition any => :completed, :do => :complete_hash_list

    before_transition on: :complete do |attack|
      attack.tasks.each(&:complete!) if attack.hash_list.uncracked_count.zero?
    end

    state :completed do
      validates :tasks, presence: true
    end
    state :running do
      validates :tasks, presence: true
    end
    state :paused
    state :failed
    state :exhausted
    state :pending
  end

<<<<<<< HEAD
  def pause_tasks
    tasks.find_each(&:pause!)
  end

  def resume_tasks
    tasks.find_each(&:resume)
  end

=======
>>>>>>> 5b09e157
  def  complete_hash_list
    return unless campaign.uncracked_count.zero?
      campaign.attacks.incomplete.each(&:complete!)
  end

  def estimated_finish_time
    tasks.with_state(:running).first&.estimated_finish_time
  end

  def executing_agents
    result = []
    tasks.find_each do |task|
      result << task.agent.name if task.agent.present?
    end
    result
  end


  def hash_type
    campaign.hash_list.hash_mode
  end

  # Generates the command line parameters for running hashcat.
  #
  # Returns:
  # - A string containing the command line parameters for hashcat.
  #
  def hashcat_parameters
    parameters = []

    # Add attack mode parameter
    parameters << "-a #{Attack.attack_modes[attack_mode]}"

    # Add markov threshold parameter if classic markov is enabled
    parameters << "--markov-threshold=#{markov_threshold}" if classic_markov

    # Add optimized parameter if enabled
    parameters << "-O" if optimized

    # Add increment mode parameter if enabled
    parameters << "--increment" if increment_mode

    # Add increment minimum and maximum parameters if increment mode is enabled
    parameters << "--increment-min #{increment_minimum}" if increment_mode
    parameters << "--increment-max #{increment_maximum}" if increment_mode

    # Add markov disable parameter if markov is disabled
    parameters << "--markov-disable" if disable_markov

    # Add markov classic parameter if classic markov is enabled
    parameters << "--markov-classic" if classic_markov

    # Add markov threshold parameter if present
    parameters << "-t #{markov_threshold}" if markov_threshold.present?

    # Add slow candidate generators parameter if enabled
    parameters << "-S" if slow_candidate_generators

    # Add custom charset 1 parameter if present
    parameters << "-1 #{custom_charset_1}" if custom_charset_1.present?

    # Add custom charset 2 parameter if present
    parameters << "-2 #{custom_charset_2}" if custom_charset_2.present?

    # Add custom charset 3 parameter if present
    parameters << "-3 #{custom_charset_3}" if custom_charset_3.present?

    # Add custom charset 4 parameter if present
    parameters << "-4 #{custom_charset_4}" if custom_charset_4.present?

    # Add workload profile parameter
    parameters << "-w #{workload_profile}"

    # Add word lists parameters
    word_lists.each do |word_list|
      parameters << "#{word_list.file.filename}"
    end

    # Add rule lists parameters
    rule_lists.each do |rule_list|
      parameters << "-r #{rule_list.file.filename}"
    end

    parameters.join(" ")
  end

  def pause_tasks
    tasks.find_each(&:pause)
  end

  # Calculates the percentage of completion for the attack.
  #
  # This method retrieves the first running task associated with the attack
  # and returns its progress percentage. If there are no running tasks,
  # it returns 0.
  #
  # @return [Float] The percentage of completion for the attack.
  def percentage_complete
    running_task = tasks.with_state(:running).first
    return 0.00 if running_task.nil?

    running_task.progress_percentage
  end

  def resume_tasks
    tasks.find_each(&:resume)
  end

  def run_time
    if start_time.nil? || end_time.nil?
      return nil
    end
    end_time - start_time
  end

  def to_label
    "#{name} (#{attack_mode})"
  end
end<|MERGE_RESOLUTION|>--- conflicted
+++ resolved
@@ -196,17 +196,6 @@
     state :pending
   end
 
-<<<<<<< HEAD
-  def pause_tasks
-    tasks.find_each(&:pause!)
-  end
-
-  def resume_tasks
-    tasks.find_each(&:resume)
-  end
-
-=======
->>>>>>> 5b09e157
   def  complete_hash_list
     return unless campaign.uncracked_count.zero?
       campaign.attacks.incomplete.each(&:complete!)
