# frozen_string_literal: true

# SPDX-FileCopyrightText:  2024 UncleSp1d3r
# SPDX-License-Identifier: MPL-2.0

##
# The Attack class represents an attack in the system.
# It maintains the relationships to other models and handles the state and behavior of an attack.
#
# == Schema Information
#
# Table name: attacks
#
#  id                                                                                                  :bigint           not null, primary key
#  attack_mode(Hashcat attack mode)                                                                    :integer          default("dictionary"), not null, indexed
#  classic_markov(Is classic Markov chain enabled?)                                                    :boolean          default(FALSE), not null
#  complexity_value(Complexity value of the attack)                                                    :decimal(, )      default(0.0), not null, indexed
#  custom_charset_1(Custom charset 1)                                                                  :string           default("")
#  custom_charset_2(Custom charset 2)                                                                  :string           default("")
#  custom_charset_3(Custom charset 3)                                                                  :string           default("")
#  custom_charset_4(Custom charset 4)                                                                  :string           default("")
#  deleted_at                                                                                          :datetime         indexed
#  description(Attack description)                                                                     :text             default("")
#  disable_markov(Is Markov chain disabled?)                                                           :boolean          default(FALSE), not null
#  end_time(The time the attack ended.)                                                                :datetime
#  increment_maximum(Hashcat increment maximum)                                                        :integer          default(0)
#  increment_minimum(Hashcat increment minimum)                                                        :integer          default(0)
#  increment_mode(Is the attack using increment mode?)                                                 :boolean          default(FALSE), not null
#  left_rule(Left rule)                                                                                :string           default("")
#  markov_threshold(Hashcat Markov threshold (e.g. 1000))                                              :integer          default(0)
#  mask(Hashcat mask (e.g. ?a?a?a?a?a?a?a?a))                                                          :string           default("")
#  name(Attack name)                                                                                   :string           default(""), not null
#  optimized(Is the attack optimized?)                                                                 :boolean          default(FALSE), not null
#  priority(The priority of the attack, higher numbers are higher priority.)                           :integer          default(0), not null
#  right_rule(Right rule)                                                                              :string           default("")
#  slow_candidate_generators(Are slow candidate generators enabled?)                                   :boolean          default(FALSE), not null
#  start_time(The time the attack started.)                                                            :datetime
#  state                                                                                               :string           indexed
#  type                                                                                                :string
#  workload_profile(Hashcat workload profile (e.g. 1 for low, 2 for medium, 3 for high, 4 for insane)) :integer          default(3), not null
#  created_at                                                                                          :datetime         not null
#  updated_at                                                                                          :datetime         not null
#  campaign_id                                                                                         :bigint           not null, indexed
#  mask_list_id(The mask list used for the attack.)                                                    :bigint           indexed
#  rule_list_id(The rule list used for the attack.)                                                    :bigint           indexed
#  word_list_id(The word list used for the attack.)                                                    :bigint           indexed
#
# Indexes
#
#  index_attacks_campaign_id          (campaign_id)
#  index_attacks_on_attack_mode       (attack_mode)
#  index_attacks_on_complexity_value  (complexity_value)
#  index_attacks_on_deleted_at        (deleted_at)
#  index_attacks_on_mask_list_id      (mask_list_id)
#  index_attacks_on_rule_list_id      (rule_list_id)
#  index_attacks_on_state             (state)
#  index_attacks_on_word_list_id      (word_list_id)
#
# Foreign Keys
#
#  fk_rails_...  (campaign_id => campaigns.id) ON DELETE => cascade
#  fk_rails_...  (mask_list_id => mask_lists.id) ON DELETE => cascade
#  fk_rails_...  (rule_list_id => rule_lists.id) ON DELETE => cascade
#  fk_rails_...  (word_list_id => word_lists.id) ON DELETE => cascade
#
class Attack < ApplicationRecord
  acts_as_paranoid # Soft deletes the attack

  ##
  # Associations
  #
  belongs_to :campaign, counter_cache: true
  has_many :tasks, dependent: :destroy, autosave: true
  has_many :hash_items, dependent: :nullify
  has_one :hash_list, through: :campaign
  belongs_to :rule_list, optional: true
  belongs_to :mask_list, optional: true
  belongs_to :word_list, optional: true

  # Validations
  validates :attack_mode, presence: true,
                          inclusion: { in: %w[dictionary mask hybrid_dictionary hybrid_mask] }
  validates :name, presence: true, length: { maximum: 255 }
  validates :description, length: { maximum: 65_535 }
  validates :increment_mode, inclusion: { in: [true, false] }
  validates :increment_minimum, numericality: { only_integer: true, greater_than_or_equal_to: 0 }
  validates :increment_maximum, numericality: { only_integer: true, greater_than_or_equal_to: 0 }
  validates :markov_threshold, numericality: { only_integer: true, greater_than_or_equal_to: 0 }
  validates :slow_candidate_generators, inclusion: { in: [true, false] }
  validates :optimized, inclusion: { in: [true, false] }
  validates :disable_markov, inclusion: { in: [true, false] }
  validates :classic_markov, inclusion: { in: [true, false] }
  validates :workload_profile, presence: true, numericality: { only_integer: true, greater_than_or_equal_to: 1, less_than_or_equal_to: 4 }
  validates :mask, length: { maximum: 512 }, allow_nil: true

  ##
  # Conditional Associations
  #
  with_options if: -> { dictionary? } do
    validates :word_list, presence: true
    validates_associated :word_list
    validates :mask, absence: true
    validates :mask_list, absence: true, allow_blank: true
    validates :increment_mode, comparison: { equal_to: false }, allow_blank: true
  end

  with_options if: -> { mask? } do
    validate :validate_mask_or_mask_list
    validates :word_list, absence: true
    validates :increment_minimum, numericality: { greater_than_or_equal_to: 0 }, allow_blank: true, if: -> { increment_mode? }
    validates :increment_minimum, numericality: { greater_than_or_equal_to: 0 }, allow_blank: true, if: -> { increment_mode? }
    validates :rule_list, absence: true, allow_blank: true
    validates :markov_threshold, comparison: { equal_to: 0 }, allow_blank: true
  end

  with_options if: -> { hybrid_dictionary? } do
    validates :word_list, presence: true
    validates_associated :word_list
    validates :mask, presence: true
    validates :mask_list, absence: true, allow_blank: true
    validates :increment_mode, comparison: { equal_to: false }, allow_blank: true
    validates :rule_list, absence: true, allow_blank: true
    validates :markov_threshold, comparison: { equal_to: 0 }, allow_blank: true
  end

  with_options if: -> { hybrid_mask? } do
    validates :word_list, presence: true
    validates_associated :word_list
    validates :mask, presence: true
    validates :mask_list, absence: true
    validates :increment_mode, comparison: { equal_to: false }, allow_blank: true
    validates :markov_threshold, comparison: { equal_to: 0 }, allow_blank: true
  end

  # Enumerations
  enum :attack_mode, { dictionary: 0, mask: 3, hybrid_dictionary: 6, hybrid_mask: 7 }

  ##
  # Scopes
  #
  default_scope { order(:complexity_value, :created_at) } # We want the highest priority attack first
  scope :pending, -> { with_state(:pending) }
  scope :incomplete, -> { without_states(:completed, :exhausted, :running, :paused) }
<<<<<<< HEAD
=======
  scope :active, -> { with_states(:running, :pending) }

  # Broadcasts a refresh to the client when the attack is updated unless running in test environment
>>>>>>> 5264e3a3

  broadcasts_refreshes unless Rails.env.test?

  ##
  # Delegations
  #
  delegate :uncracked_count, to: :campaign, allow_nil: true # Delegates the uncracked_count method to the campaign

  # Callbacks
<<<<<<< HEAD
  after_create :update_stored_complexity, if: -> { complexity_value.zero? }
=======
  after_create_commit :update_stored_complexity # Updates the stored complexity value after the attack is created
>>>>>>> 5264e3a3

  ##
  # State Machine
  #
  state_machine :state, initial: :pending do
    # Trigger that an agent has accepted the attack. This can only be triggered when the attack is in the pending state.
    event :accept do
      transition all - %i[completed exhausted] => :running
    end

    # Trigger that the attack has been started. This can only be triggered when the attack is in the pending state.
    event :run do
      transition pending: :running
    end

    # Trigger that the attack has been completed. If the attack is in the running state, it will transition to the completed state
    # if all tasks are completed or the hash list is fully cracked. If the attack is in the pending state, it will transition to the
    # completed state if the hash list is fully cracked.
    event :complete do
      transition running: :completed if ->(attack) { attack.tasks.all?(&:completed?) || attack.campaign.completed? }
      transition pending: :completed if ->(attack) { attack.hash_list.uncracked_count.zero? }
      transition all - [:running] => same
    end

    # Trigger that the attack has been paused. If the attack is in the running or pending state, it will transition to the paused state.
    event :pause do
      transition %i[running pending] => :paused
      transition any => same
    end

    # Trigger that the attack has encountered an error. If the attack is in the running state, it will transition to the failed state.
    event :error do
      transition running: :failed
      transition any => same
    end

    # Trigger that the attack has been exhausted. If the attack is in the running state, it will transition to the completed state
    # if all tasks are exhausted. If the attack is in the running state, it will transition to the completed state if the hash list
    # is fully cracked.
    event :exhaust do
      transition running: :completed if ->(attack) { attack.tasks.all?(&:exhausted?) }
      transition running: :completed if ->(attack) { attack.hash_list.uncracked_count.zero? }
      transition any => same
    end

    # Trigger that the attack has been canceled. If the attack is in the pending or running state, it will transition to the failed state.
    event :cancel do
      transition %i[pending running] => :failed
    end

    # Trigger that the attack has been reset. If the attack is in the failed, completed, or exhausted state, it will transition to the pending state.
    # This is only used when the attack needs to be re-run, such as when it has been modified, the hash list has changed, etc.
    event :reset do
      transition %i[failed completed exhausted] => :pending
    end

    # Trigger that the attack is being resumed. If the attack is in the paused state, it will transition to the pending state.
    event :resume do
      transition paused: :pending
      transition any => same
    end

    # Trigger that the agent has abandoned the attack. If the attack is in the running state, it will transition to the pending state.
    # This is to free the attack up for another agent to pick up.
    event :abandon do
      transition running: :pending
      transition any => same
    end

    ## Transitions

    # Executed after an attack has entered the running state. This sets the start_time attribute to the current time.
    after_transition on: :run do |attack|
      attack.touch(:start_time) # rubocop:disable Rails/SkipsModelValidations
      attack.campaign.touch # rubocop:disable Rails/SkipsModelValidations
    end

    # Executed after an attack has entered the completed state. This sets the end_time attribute to the current time.
    after_transition on: :complete do |attack|
      attack.touch(:end_time) # rubocop:disable Rails/SkipsModelValidations
    end

    # Executed after an attack has been abandoned. This removes all tasks associated with the attack.
    after_transition on: :abandon do |attack|
      # If the attack is abandoned, we should remove the tasks to free up for another agent and touch the campaign to update the updated_at timestamp
      attack.tasks.destroy_all
      attack.campaign.touch # rubocop:disable Rails/SkipsModelValidations
    end

    # Executed after an attack is being paused. This pauses all tasks associated with the attack.
    after_transition any => :paused, :do => :pause_tasks

    # Executed after an attack is being resumed. This resumes all tasks associated with the attack.
    after_transition paused: any, do: :resume_tasks

    # Executed after an attack has been completed. This completes the hash list for the campaign and updates the campaign's updated_at timestamp.
    after_transition any => :completed, :do => :complete_hash_list
    after_transition any => :completed, :do => :touch_campaign

    # Executed before an attack is marked completed. This completes all remaining tasks associated with the attack if the hash list is fully cracked.
    before_transition on: :complete do |attack|
      attack.tasks.each(&:complete!) if attack.hash_list.uncracked_count.zero?
    end

    state :paused
    state :failed
    state :exhausted
    state :pending
  end

<<<<<<< HEAD
=======
  ##
  # Checks if the attack is completed.
  #
  # @return [Boolean] true if the attack is completed, otherwise false.
  def completed?
    self.state == "completed"
  end

>>>>>>> 5264e3a3
  # Calculates the estimated complexity of an attack based on the attack mode.
  #
  # @return [BigDecimal] the estimated complexity value.
  def estimated_complexity
    case attack_mode
    when "dictionary"
      calculate_dictionary_complexity
    when "mask"
      calculate_mask_complexity
    else
      BigDecimal(0)
    end
  end

  # Estimates the finish time of the attack.
  #
  # This method retrieves the first running task associated with the attack
  # and returns its estimated finish time.
  #
  # @return [Time, nil] The estimated finish time of the attack, or nil if no running task is found.
  def estimated_finish_time
    current_task&.estimated_finish_time
  end

  # Returns the name of the agent associated with the most recently updated running task.
  # The method looks for tasks that are in the 'running' state, orders them by the 'updated_at' timestamp in descending order,
  # and retrieves the agent's name from the first task in the list.
  #
  # @return [String, nil] the name of the agent or nil if no such task or agent exists.
  def executing_agent
    current_task&.agent&.name
  end

  # Forces an update to the complexity calculation of the attack and saves the changes.
  #
  # This method calls the `update_stored_complexity` method and saves the record.
  # Useful when there are changes in related entities that may affect the attack's complexity.
  def force_complexity_update
    update_stored_complexity
  end

  # Returns the hash mode of the associated campaign's hash list.
  #
  # @return [Integer] the hash mode of the campaign's hash list
  def hash_type
    campaign.hash_list.hash_mode
  end

  # Generates a string of parameters to be used with Hashcat based on the attributes of the Attack model.
  #
  # The parameters include:
  # - Attack mode (-a)
  # - Markov threshold (--markov-threshold) if classic markov is enabled
  # - Optimized mode (-O) if enabled
  # - Increment mode (--increment) if enabled
  # - Increment minimum (--increment-min) if increment mode is enabled
  # - Increment maximum (--increment-max) if increment mode is enabled
  # - Markov disable (--markov-disable) if markov is disabled
  # - Markov classic (--markov-classic) if classic markov is enabled
  # - Markov threshold (-t) if present
  # - Slow candidate generators (-S) if enabled
  # - Custom charset 1 (-1) if present
  # - Custom charset 2 (-2) if present
  # - Custom charset 3 (-3) if present
  # - Custom charset 4 (-4) if present
  # - Workload profile (-w)
  # - Word list file if present
  # - Mask list file if present
  # - Rule list file (-r) if present
  #
  # @return [String] A string of parameters to be used with Hashcat.
  def hashcat_parameters
    parameters = []
    parameters << attack_mode_param
    parameters << markov_threshold_param if classic_markov
    parameters << "-O" if optimized
    parameters << increment_mode_param if increment_mode
    parameters << "--markov-disable" if disable_markov
    parameters << "--markov-classic" if classic_markov
    parameters << "-t #{markov_threshold}" if markov_threshold.present?
    parameters << "-S" if slow_candidate_generators
    parameters << custom_charset_params
    parameters << "-w #{workload_profile}"
    parameters << file_params
    parameters.compact.join(" ")
  end

  # Calculates the percentage of completion for the running task.
  #
  # @return [Float] the progress percentage of the running task, or 0.00 if no task is running.
  def percentage_complete
    current_task&.progress_percentage || 0.00
  end

  ##
  # Generates a human-readable text for progress.
  #
  # @return [String, nil] the progress text.
  def progress_text
    current_task&.progress_text
  end

  # Calculates the duration between the start and end times.
  #
  # @return [Float, nil] the difference between end_time and start_time in seconds,
  #   or nil if either start_time or end_time is not set.
  def run_time
    start_time.nil? || end_time.nil? || start_time > end_time ? nil : end_time - start_time
  end

  def to_full_label
    "#{campaign.name} - #{to_label}"
  end

  # Returns a string representation of the attack instance, combining the name and attack mode.
  #
  # @return [String] a formatted string in the form of "name (attack_mode)"
  def to_label
    "#{name} (#{attack_mode})"
  end

  # Returns a string representation of the attack instance, combining the name, attack mode, and complexity.
  #
  # @return [String] a formatted string in the form of "name (attack_mode) - complexity"
  def to_label_with_complexity
    "#{to_label} #{complexity_as_words}"
  end

  private

  # Generates the attack mode parameter for Hashcat.
  #
  # @return [String] the attack mode parameter.
  def attack_mode_param
    "-a #{Attack.attack_modes[attack_mode]}"
  end

  # Calculates the complexity for dictionary attack mode.
  #
  # This method calculates the complexity based on the number of lines in the word list
  # and the rule list. If the rule list is empty, the complexity is equal to the number
  # of lines in the word list. If the rule list is not empty, the complexity is the product
  # of the number of lines in the word list and the number of lines in the rule list.
  # If increment mode is enabled, the complexity is multiplied by the size of the increment range.
  #
  # @return [BigDecimal] the calculated complexity value.
  def calculate_dictionary_complexity
    word_list_lines = word_list&.line_count || 0
    rule_list_lines = rule_list&.line_count || 0
    complexity = rule_list_lines.zero? ? word_list_lines : word_list_lines * rule_list_lines
    complexity *= increment_range_size if increment_mode
    complexity.to_d
  end

  # Calculates the complexity for mask attack mode.
  def calculate_mask_complexity
    return mask_list.complexity_value if mask_list.present?
    return BigDecimal("0.0") if mask.blank?
    MaskCalculationMethods.calculate_mask_candidates(mask)
  end

  # Generates the custom charset parameter for Hashcat.
  #
  # @param index [Integer] the index of the custom charset (1 to 4).
  # @return [String, nil] the custom charset parameter if present, otherwise nil.
  def charset_param(index)
    value = send("custom_charset_#{index}")
    "-#{index} #{value}" if value.present?
  end

  # Completes the hash list for the campaign if there are no uncracked hashes left.
  #
  # This method checks if the campaign has zero uncracked hashes. If true, it iterates
  # through all incomplete attacks associated with the campaign and marks them as complete.
  #
  # @return [void]
  def complete_hash_list
    return unless campaign.uncracked_count.zero?
    campaign.attacks.incomplete.each(&:complete)
  end

  # Converts the estimated complexity into a human-readable string representation.
  #
  # @return [String] A string representing the complexity in words or symbols.
  def complexity_as_words
    case complexity_value
    when 0
      "🤷"
    when 1..1_000
      "😃"
    when 1_001..1_000_000
      "😐"
    when 1_000_001..1_000_000_000
      "😟"
    when 1_000_000_001..1_000_000_000_000
      "😳"
    else
      "😱"
    end
  end

  # Returns the complexity value for a given element.
  #
  # @param element [String] the element for which to calculate the complexity value.
  # @return [Integer] the complexity value for the given element.
  def complexity_value_for_element(element)
    COMPLEXITY_VALUES[element] || custom_charset_length(element) || 1
  end

  # Returns the current running task for the attack.
  #
  # This method retrieves the task associated with the attack that is in the 'running' state,
  # orders them by the 'updated_at' timestamp in descending order, and returns the first task in the list.
  #
  # @return [Task, nil] the current running task or nil if no such task exists.
  def current_task
    tasks.with_state(:running).order(updated_at: :desc).first
  end

  # Returns the length of the custom charset for the given element.
  #
  # @param element [String] the element for which to retrieve the custom charset length.
  # @return [Integer] the length of the custom charset.
  def custom_charset_length(element)
    case element
    when "?1" then custom_charset_1.length
    when "?2" then custom_charset_2.length
    when "?3" then custom_charset_3.length
    when "?4" then custom_charset_4.length
    else
      0
    end
  end

  # Generates the custom charset parameters for Hashcat.
  #
  # This method iterates through the custom charsets (1 to 4) and generates
  # the corresponding parameters for each charset that is present.
  #
  # @return [String] A string of custom charset parameters.
  def custom_charset_params
    (1..4).map { |i| charset_param(i) }.compact.join(" ")
  end

  # Generates the file parameters for Hashcat.
  #
  # This method retrieves the filenames of the word list and mask list,
  # and includes the rule list file if present.
  #
  # @return [String] A string of file parameters.
  def file_params
    [word_list, mask_list].compact.map { |list| list.file.filename }.join(" ") +
      (rule_list.present? ? " -r #{rule_list.file.filename}" : "")
  end

  # Generates the increment mode parameters for Hashcat.
  #
  # This method constructs the parameters for enabling increment mode in Hashcat,
  # including the minimum and maximum increment values.
  #
  # @return [String] A string of increment mode parameters.
  def increment_mode_param
    ["--increment", "--increment-min #{increment_minimum}", "--increment-max #{increment_maximum}"].join(" ")
  end

  # Calculates the size of the increment range.
  #
  # @return [Integer] the size of the increment range.
  def increment_range_size
    (increment_minimum..increment_maximum).to_a.size
  end

  # Generates the Markov threshold parameter for Hashcat.
  #
  # @return [String] the Markov threshold parameter.
  def markov_threshold_param
    "--markov-threshold=#{markov_threshold}"
  end

  # Pauses all tasks associated with the current object.
  # Iterates through each task and calls the `pause` method on it.
  def pause_tasks
    tasks.without_state(:paused).each(&:pause)
  end

  # Resumes all tasks associated with the current object.
  # Iterates through each task and calls the `resume` method on it.
  def resume_tasks
    tasks.find_each(&:resume)
  end

  # Updates the `updated_at` timestamp of the associated campaign.
  #
  # This method calls the `touch` method on the campaign, which updates
  # the `updated_at` timestamp to the current time.
  #
  # @return [void]
  def touch_campaign
    campaign.touch # rubocop:disable Rails/SkipsModelValidations
  end

  # Updates the stored complexity value of the attack.
  #
  # This method calculates the estimated complexity of the attack
  # and updates the `complexity_value` attribute with the calculated value.
  #
  # @return [Boolean] true if the record was successfully updated, false otherwise.
  def update_stored_complexity
    update(complexity_value: estimated_complexity)
  end

  # Validates the presence of either `mask` or `mask_list`.
  # If both `mask` and `mask_list` are blank, adds errors to both attributes.
  #
  # @return [void]
  def validate_mask_or_mask_list
    return unless mask.blank? && mask_list.blank?
    errors.add(:mask, "must be present if mask lists are not present")
    errors.add(:mask_list, "must be present if mask is not present")
  end
end<|MERGE_RESOLUTION|>--- conflicted
+++ resolved
@@ -141,12 +141,9 @@
   default_scope { order(:complexity_value, :created_at) } # We want the highest priority attack first
   scope :pending, -> { with_state(:pending) }
   scope :incomplete, -> { without_states(:completed, :exhausted, :running, :paused) }
-<<<<<<< HEAD
-=======
   scope :active, -> { with_states(:running, :pending) }
 
   # Broadcasts a refresh to the client when the attack is updated unless running in test environment
->>>>>>> 5264e3a3
 
   broadcasts_refreshes unless Rails.env.test?
 
@@ -156,11 +153,7 @@
   delegate :uncracked_count, to: :campaign, allow_nil: true # Delegates the uncracked_count method to the campaign
 
   # Callbacks
-<<<<<<< HEAD
-  after_create :update_stored_complexity, if: -> { complexity_value.zero? }
-=======
   after_create_commit :update_stored_complexity # Updates the stored complexity value after the attack is created
->>>>>>> 5264e3a3
 
   ##
   # State Machine
@@ -271,8 +264,6 @@
     state :pending
   end
 
-<<<<<<< HEAD
-=======
   ##
   # Checks if the attack is completed.
   #
@@ -281,7 +272,6 @@
     self.state == "completed"
   end
 
->>>>>>> 5264e3a3
   # Calculates the estimated complexity of an attack based on the attack mode.
   #
   # @return [BigDecimal] the estimated complexity value.
