--- conflicted
+++ resolved
@@ -10,11 +10,7 @@
 #
 # It's strongly recommended that you check this file into your version control system.
 
-<<<<<<< HEAD
-ActiveRecord::Schema[7.1].define(version: 2024_08_26_063518) do
-=======
 ActiveRecord::Schema[7.1].define(version: 2024_08_27_010434) do
->>>>>>> c88f00b3
   # These are extensions that must be enabled in order to support this database
   enable_extension "plpgsql"
 
@@ -512,13 +508,8 @@
   add_foreign_key "attacks", "mask_lists", on_delete: :cascade
   add_foreign_key "attacks", "rule_lists", on_delete: :cascade
   add_foreign_key "attacks", "word_lists", on_delete: :cascade
-<<<<<<< HEAD
-  add_foreign_key "campaigns", "hash_lists"
-  add_foreign_key "campaigns", "projects"
-=======
   add_foreign_key "campaigns", "hash_lists", on_delete: :cascade
   add_foreign_key "campaigns", "projects", on_delete: :cascade
->>>>>>> c88f00b3
   add_foreign_key "device_statuses", "hashcat_statuses", on_delete: :cascade
   add_foreign_key "hash_items", "attacks"
   add_foreign_key "hash_items", "hash_lists"
