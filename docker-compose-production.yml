--- conflicted
+++ resolved
@@ -46,27 +46,10 @@
       - frontend
       - backend
     deploy:
-<<<<<<< HEAD
-      replicas: 1
-      update_config:
-        parallelism: 2
-      restart_policy:
-        condition: on-failure
-      resources:
-        limits:
-          cpus: '0.50'
-          memory: 512M
-        reservations:
-          cpus: '0.25'
-          memory: 256M
-    healthcheck:
-      test: [ "CMD-SHELL", "curl --fail http://localhost:80 || exit 1" ]
-=======
       resources:
         <<: *resource-limits
     healthcheck:
       test: [ "CMD-SHELL", "curl --fail http://localhost/up || exit 1" ]
->>>>>>> 5264e3a3
       interval: 30s
       timeout: 10s
       retries: 3
@@ -88,22 +71,8 @@
     networks:
       - backend
     deploy:
-<<<<<<< HEAD
-      placement:
-        max_replicas_per_node: 1
-        constraints:
-          - "node.role==manager"
-      resources:
-        limits:
-          cpus: '0.50'
-          memory: 512M
-        reservations:
-          cpus: '0.25'
-          memory: 256M
-=======
       resources:
         <<: *resource-limits
->>>>>>> 5264e3a3
 
   minio:
     image: bitnami/minio
@@ -119,19 +88,6 @@
       - MINIO_ROOT_PASSWORD=minioadmin
       - MINIO_DEFAULT_BUCKETS=application
     deploy:
-<<<<<<< HEAD
-      placement:
-        max_replicas_per_node: 1
-        constraints:
-          - "node.role==manager"
-      resources:
-        limits:
-          cpus: '0.50'
-          memory: 512M
-        reservations:
-          cpus: '0.25'
-          memory: 256M
-=======
       resources:
         <<: *resource-limits
     healthcheck:
@@ -139,7 +95,6 @@
       interval: 30s
       timeout: 10s
       retries: 3
->>>>>>> 5264e3a3
 
   redis-db:
     image: redis
@@ -149,16 +104,7 @@
       restart_policy:
         condition: on-failure
       resources:
-<<<<<<< HEAD
-        limits:
-          cpus: '0.50'
-          memory: 512M
-        reservations:
-          cpus: '0.25'
-          memory: 256M
-=======
         <<: *resource-limits
->>>>>>> 5264e3a3
     volumes:
       - redis:/data
     healthcheck:
@@ -171,15 +117,7 @@
     image: ghcr.io/unclesp1d3r/cipherswarm:latest
     command: bundle exec sidekiq
     environment:
-<<<<<<< HEAD
-      - RAILS_MASTER_KEY=$RAILS_MASTER_KEY
-      - REDIS_URL=redis://redis-db:6379
-      - DATABASE_URL=postgres://root:password@postgres-db/
-      - DB_HOST=postgres
-      - MINIO_ENDPOINT=http://${MINIO_PUBLIC_IP:-minio}:9000
-=======
       <<: *common-env-vars
->>>>>>> 5264e3a3
     depends_on:
       - redis-db
       - postgres-db
@@ -190,28 +128,11 @@
       - backend
     deploy:
       replicas: 4
-<<<<<<< HEAD
-      restart_policy:
-        condition: on-failure
-        delay: 10s
-        max_attempts: 3
-        window: 120s
-      resources:
-        limits:
-          cpus: '0.50'
-          memory: 512M
-        reservations:
-          cpus: '0.25'
-          memory: 256M
-    healthcheck:
-      test: [ "CMD-SHELL", "pgrep sidekiq || exit 1" ]
-=======
       <<: *replicas
       resources:
         <<: *resource-limits
     healthcheck:
       test: [ "CMD-SHELL", "curl --fail http://localhost:7433 || exit 1" ]
->>>>>>> 5264e3a3
       interval: 30s
       timeout: 10s
       retries: 3
@@ -219,6 +140,7 @@
 networks:
   backend:
   frontend:
+
 volumes:
   storage:
   postgres:
