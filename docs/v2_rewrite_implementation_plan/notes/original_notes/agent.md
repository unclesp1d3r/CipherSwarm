# Agent Monitoring and Configuration

I really want to expand the monitoring and configuration of agents signficantly. Some of this is not yet supported by the v1 of the Agent API, but we can worry about that later (maybe phase 5).

- One of the gripes I get from the users is that they don't know if the cracking agents are actually really running or if they're thrown up on an attack. I think there's no harm in letting user's see all of the agents and what their current state is, though non-admins can't directly control the agents in any way.

- I'd like to be able to see the various GPUs and turn them on-and-off for use by the jobs. That then translates to changing the `backend_device` value in the `advanced_configuration` (see the `contracts/v1_api_swagger.json` for `AdvancedAgentConfiguration`) that eventually becomes the `-d` option in hashcat when the attack is run. It should be a simple toggle.

- When we display the agents in a list, it should be a table with "Agent Name and OS", "Status", "Temperature in Celsius", "Utilization" (this is the average of the assigned enabled devices from the most recent `DeviceStatus` sent by the agent), "Current Attempts per Second", "Average Attempts per Second" (over the last minute, perhaps), and "Current Job" (when we refer to jobs, it should show the Project name, Campaign, and Attack name condensed so users know what the agent is doing at a glance). There should be a gear icon in the last column that pops out a menu that allows the admin to Disable the Agent or go to Details. Everyone can see the list, but only admins can see the gear menu to actually see the agent details. See `contracts/v1_api_swagger.json` for `DeviceStatus`, `HashcatGuess`, and `TaskStatus` for relevant data that is provided by the agent while Attacks/Tasks are running

- We need the ability to add a new agent, which takes a label and which projects the agent is assigned to (displayed as a list of projects with toggles) and it should just be a modal dialog that then shows the agent token so the admin can add the agent.

- In the details view for an agent, the Admin should be able to see tabs with settings, hardware, performance, log, and capabilties.

  - **Settings**

    - Agent Label
      - This is where the admin can control the "label" of the system which is the name shown for the device in the UI.
      - It defaults to the hostname provided by the agent when it registers if this is left blank, but it is a way that the admin can override the name.
      - We haven't yet addressed the idea of the agent display name anywhere in the documentation yet, so we'll need to call it out that this is a thing.
      - Basically `display_name = agent.custom_label or agent.host_name`. The two fields exist on the agent model already, but we should make it clear to Skirmish how agents are displayed now.
    - Enabled
      - This should be a toggle that lets the admin disable the agent from receiving new tasks. The agent will still be alive, but the agent won't get any tasks issued to them when they request one.
    - Agent Update Interval
      - This is the number of seconds between checkins by the agent to the server. It should really default to a random number between 1 and 15, but it currently defaults to 30 seconds.
    - Use Native Hashcat:
      - This is a toggle and it tells the agent not to bother asking the server for a copy of the cracking binary and to just use the one on the agent. It basically sets `AdvancedAgentConfiguration.use_native_hashcat` to True and saves the agent.
    - Enable Additional Hash Types
      - This is a toggle that tells the agent to run all benchmarks when it does its initial capability benchmarks, not just the normal ones. (its basically `--benchmark-all` vs `--benchmark` in hashcat)
    - Projects
      - This should be a list of the projects in the system with toggles so we can decide if the agent is allowed to be assigned jobs for that project.
    - System Info:
      - This is static text that shows the operating system, last seen IP address, client signature, and a agent token. The first three are provided by the agent on connect (see `contracts/v1_api_swagger.json` in `/api/v1/client/agents/{id}`).

  - **Hardware**

    - Computational Units
      - I don't love the name "computational unit" or "backend device", so I welcome suggestions on a better name, but this is the GPUs/CPUs on the agent
      - This actually comes from the agent running hashcat with `--backend-info` on startup and reporting to the server, so it won't be populated until the agent checks in the first time. Until it checks in, we should put a placeholder text and gray out the fieldset.
      - The backend devices are stored in Cipherswarm on the Agent model as `list[str]` of their descriptive names in `Agent.devices` and the actual setting of what should be enabled is a comma-seperated list of integers, 1-indexed, so it'll be a little weird to figure out. We'll probably need a better way to do this in the future, but this is a limitation of v1 of the Agent API.
      - This is where the backend devices are listed that are identified by the agent and they can be turned on and off with a toggle (see flowbite small toggle).
      - If there's a running task, we should prompt the admin with three options: restart the running task immediately, let the change apply to the next task to start, or cancel toggling the device.
    - Hardware Acceleration
      - This is also where we should have the ability to set a hardware temperature abort value in celsius. It would translate to the hashcat parameter `--hwmon-temp-abort` on the agent.
<<<<<<< HEAD
      - Perhaps we can hardcode it to 90 until we implement it in the API or just add it as a note, but I don't want to lose this thought so we need to capture this feature.
      - It's not yet implemented in the Agent API, but that would actually be really easy to add without breaking v1.   Technically, it can be added to the `AdvancedAgentConfiguration` since v1 of the API does allow additional fields, as long as the required one's are there. The agent will just ignore fields it doesn't know.
      - This should also be where you set the OpenCL device types allowed by hashcat (see `opencl_devices` in `AdvancedAgentConfiguration` in `swagger.json` as well as `--opencl-device-types` in hashcat).
      - This is also where you should be able to toggle CUDA, OpenCL, HIP, and Metal support  (which translates to the hashcat parameters `--backend-ignore-cuda`, `--backend-ignore-opencl`, `--backend-ignore-hip`, and `--backend-ignore-metal`) .
  
  - **Performance**
    - This should just have a nice graph of cracking performance over time. It should show a line chart (see Flowbite charts) showing speed (see `DeviceStatus` in `swagger.json`) with the horizontal axis being time (over the last 8 hours maybe) and the vertical being number of guesses per second (its an `int64`). Each line should be a backend device for this agent.
    - The second should be a set of cards, one for each backend device, containing a  circular progress indicator (perhaps we can use flowbite donut charts for this?) current utilization of the card (based on the most recent `DeviceStatus`) as well as text indicating most recent temperature. If the value is `-1` the the device is not monitored and we can say that.
    - This should update in real-time as new agent TaskStatus records are received
  
=======
      - Perhaps we can hardcode it to 90 util we implement it in the API or just add it as a note, but I don't want to lose this thought so we need to capture this feature.
      - It's not yet implemented in the Agent API, but that would actually be really easy to add without breaking v1. Technically, it can be added to the `AdvancedAgentConfiguration` since v1 of the API does allow additional fields, as long as the required one's are there. The agent will just ignore fields it doesn't know.
      - This should also be where you set the OpenCL device types allowed by hashcat (see `opencl_devices` in `AdvancedAgentConfiguration` in `contracts/v1_api_swagger.json` as well as `--opencl-device-types` in hashcat).
      - This is also where you should be able to toggle CUDA, OpenCL, HIP, and Metal support (which translates to the hashcat parameters `--backend-ignore-cuda`, `--backend-ignore-opencl`, `--backend-ignore-hip`, and `--backend-ignore-metal`) .

  - **Performance**

    - This should just have a nice graph of cracking performance over time. It should show a line chart (see Flowbite charts) showing speed (see `DeviceStatus` in `contracts/v1_api_swagger.json`) with the horizontal axis being time (over the last 8 hours maybe) and the vertical being number of guesses per second (its an `int64`). Each line should be a backend device for this agent.
    - The second should be a set of cards, one for each backend device, containing a circular progress indicator (perhaps we can use flowbite donut charts for this?) current utiliization of the card (based on the most recent `DeviceStatus`) as well as text indicating most recent temperature. If the value is `-1` the the device is not monitored and we can say that.
    - This should update in real-time as new agent TaskStatus records are recieved

>>>>>>> ac9cab19
  - **Log**

    - This is where the agent errors is displayed. It should be shown in a meaningful timeline with log information and color coding that helps the admin figure out what's going on. I'm pretty open to suggestions on this one.

    - Here's the info in an AgentError object to help guide the discussion:

      ```text
      id: Unique identifier for the error event.
      message: Human-readable error message.
      severity: Severity level of the error.
      error_code: Optional error code for programmatic handling.
      details: Optional structured data with additional error context.
      agent_id: Foreign key to the reporting agent.
      agent: Relationship to the Agent model.
      task_id: Optional foreign key to the related task.
      task: Relationship to the Task model.
      ```

    - It should update in real-time as new AgentError records come in.

  - **Capabilities**

    - This is where the benchmark results go when the agent checks in for the first time. Basically, when the agent runs the first time, or when benchmarks haven't been run in a while, it runs a hashcat benchmark to figure out what types of hashes it can handle. If it is able to benchmark the hashtype without error, it bundles the results up and submits it to the server, along with the speed. We should then display that. We use that data to determine which types of hash lists an agent can get.

    - We are only interested in the last benchmark that we got for the agent.

    - The benchmarks are stored in `app.models.hashcat_benchmark.HashcatBenchmark` and have the following fields:

      ```python
      from datetime import UTC, datetime

      class HashcatBenchmark(Base):
          """Model for storing hashcat benchmark results for an agent/device/hash type."""

          id: Mapped[int] = mapped_column(Integer, primary_key=True, autoincrement=True)
          agent_id: Mapped[int] = mapped_column(
              Integer, ForeignKey("agents.id"), nullable=False, index=True
          )
          hash_type_id: Mapped[int] = mapped_column(
              Integer, ForeignKey("hash_types.id"), nullable=False
          )
          runtime: Mapped[int] = mapped_column(Integer, nullable=False)  # ms
          hash_speed: Mapped[float] = mapped_column(Float, nullable=False)  # hashes/sec
          device: Mapped[str] = mapped_column(String(length=128), nullable=False)
          created_at: Mapped[datetime] = mapped_column(
              DateTime(timezone=True), default=lambda: datetime.now(UTC), nullable=False
          )

          agent = relationship("Agent", back_populates="benchmarks")
          hash_type = relationship("HashType")
      ```

    - This should be a table of the hashcat Hash Modes that are successfully benchmarked for the agent.

    - The columns should be:

      - a toggle to disable that hash mode for the agent
      - "Hash ID": which is the numeric hashcat hashmode
      - "Name": the text description of the hashmode
      - "Speed": h/s in SI rounded to SI units (for example, 3.2 Gh/s)
      - "Category": This is taken from the hashcat help and is saved at `docs/current_hashcat_hashmodes.txt` for Skirmish to use as reference

    - The rows should be the roll-up of the hash-mode for all devices and expandable (see "Table with expandable rows" in [Flowbite Advanced Tables](https://flowbite.com/blocks/application/advanced-tables/) for example) where the expanded row shows the same values but for each device.

    - The table should be filterable by category, and searchable by the name or hash ID.

    - The table should include a caption with a date of the last benchmark, and the header should have a button to trigger another updated benchmark, which is done by setting the agent state to `AgentState.pending`.<|MERGE_RESOLUTION|>--- conflicted
+++ resolved
@@ -42,18 +42,6 @@
       - If there's a running task, we should prompt the admin with three options: restart the running task immediately, let the change apply to the next task to start, or cancel toggling the device.
     - Hardware Acceleration
       - This is also where we should have the ability to set a hardware temperature abort value in celsius. It would translate to the hashcat parameter `--hwmon-temp-abort` on the agent.
-<<<<<<< HEAD
-      - Perhaps we can hardcode it to 90 until we implement it in the API or just add it as a note, but I don't want to lose this thought so we need to capture this feature.
-      - It's not yet implemented in the Agent API, but that would actually be really easy to add without breaking v1.   Technically, it can be added to the `AdvancedAgentConfiguration` since v1 of the API does allow additional fields, as long as the required one's are there. The agent will just ignore fields it doesn't know.
-      - This should also be where you set the OpenCL device types allowed by hashcat (see `opencl_devices` in `AdvancedAgentConfiguration` in `swagger.json` as well as `--opencl-device-types` in hashcat).
-      - This is also where you should be able to toggle CUDA, OpenCL, HIP, and Metal support  (which translates to the hashcat parameters `--backend-ignore-cuda`, `--backend-ignore-opencl`, `--backend-ignore-hip`, and `--backend-ignore-metal`) .
-  
-  - **Performance**
-    - This should just have a nice graph of cracking performance over time. It should show a line chart (see Flowbite charts) showing speed (see `DeviceStatus` in `swagger.json`) with the horizontal axis being time (over the last 8 hours maybe) and the vertical being number of guesses per second (its an `int64`). Each line should be a backend device for this agent.
-    - The second should be a set of cards, one for each backend device, containing a  circular progress indicator (perhaps we can use flowbite donut charts for this?) current utilization of the card (based on the most recent `DeviceStatus`) as well as text indicating most recent temperature. If the value is `-1` the the device is not monitored and we can say that.
-    - This should update in real-time as new agent TaskStatus records are received
-  
-=======
       - Perhaps we can hardcode it to 90 util we implement it in the API or just add it as a note, but I don't want to lose this thought so we need to capture this feature.
       - It's not yet implemented in the Agent API, but that would actually be really easy to add without breaking v1. Technically, it can be added to the `AdvancedAgentConfiguration` since v1 of the API does allow additional fields, as long as the required one's are there. The agent will just ignore fields it doesn't know.
       - This should also be where you set the OpenCL device types allowed by hashcat (see `opencl_devices` in `AdvancedAgentConfiguration` in `contracts/v1_api_swagger.json` as well as `--opencl-device-types` in hashcat).
@@ -65,7 +53,6 @@
     - The second should be a set of cards, one for each backend device, containing a circular progress indicator (perhaps we can use flowbite donut charts for this?) current utiliization of the card (based on the most recent `DeviceStatus`) as well as text indicating most recent temperature. If the value is `-1` the the device is not monitored and we can say that.
     - This should update in real-time as new agent TaskStatus records are recieved
 
->>>>>>> ac9cab19
   - **Log**
 
     - This is where the agent errors is displayed. It should be shown in a meaningful timeline with log information and color coding that helps the admin figure out what's going on. I'm pretty open to suggestions on this one.
