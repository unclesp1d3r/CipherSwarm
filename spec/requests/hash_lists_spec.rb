# frozen_string_literal: true

# SPDX-FileCopyrightText:  2024 UncleSp1d3r
# SPDX-License-Identifier: MPL-2.0

require "rails_helper"

RSpec.describe "HashLists", type: :request do
  let!(:project) { create(:project) }
  let!(:admin) {
    user = create(:user)
    user.add_role(:admin)
    user
  }
  let!(:non_project_user) { create(:user) }
  let!(:project_user) { create(:user, projects: [project]) }

  let(:hash_list) { create(:hash_list, project: project, processed: true) }

  describe "GET /new" do
    context "when user is not logged in" do
      it { expect(get(new_hash_list_path)).to redirect_to(new_user_session_path) }
    end

    context "when admin user is logged in" do
      it "returns http success" do
        sign_in(admin)
        get new_hash_list_path
        expect(response).to have_http_status(:success)
      end
    end

    context "when a project user is logged in" do
      it "returns http success" do
        sign_in(project_user)
        get new_hash_list_path
        expect(response).to have_http_status(:success)
      end
    end
  end

  describe "GET /edit" do
    context "when user is not logged in" do
      it { expect(get(edit_hash_list_path(hash_list))).to redirect_to(new_user_session_path) }
    end

    context "when a non-project user is logged in" do
      it "returns http unauthorized" do
        sign_in non_project_user
        get edit_hash_list_path(hash_list)
        expect(response).to have_http_status(:unauthorized)
      end
    end

    context "when admin user is logged in" do
      it "returns http success" do
        sign_in admin
        get edit_hash_list_path(hash_list)
        expect(response).to have_http_status(:success)
      end
    end

    context "when a project user is logged in" do
      it "returns http success" do
        sign_in project_user
        get edit_hash_list_path(hash_list)
        expect(response).to have_http_status(:success)
      end
    end
  end

  describe "GET /show" do
    context "when user is not logged in" do
      it { expect(get(hash_list_path(hash_list))).to redirect_to(new_user_session_path) }
    end

    context "when a non-project user is logged in" do
      it "returns http unauthorized" do
        sign_in non_project_user
        get hash_list_path(hash_list)
        expect(response).to have_http_status(:unauthorized)
      end
    end

    context "when admin user is logged in" do
      it "returns http success" do
        sign_in admin
        get hash_list_path(hash_list)
        expect(response).to have_http_status(:success)
      end
    end

    context "when a project user is logged in" do
      it "returns http success" do
        sign_in project_user
        get hash_list_path(hash_list)
        expect(response).to have_http_status(:success)
      end
    end
  end

  describe "PATCH /update" do
    let(:new_file) { fixture_file_upload("spec/fixtures/hash_lists/example_hashes.txt", "text/plain") }

    context "when user is not logged in" do
      it "redirects to login page" do
        patch hash_list_path(hash_list), params: { hash_list: { file: new_file } }
        expect(response).to redirect_to(new_user_session_path)
      end
    end

    context "when a non-project user is logged in" do
      it "returns http unauthorized" do
        sign_in non_project_user
        patch hash_list_path(hash_list), params: { hash_list: { file: new_file } }
        expect(response).to have_http_status(:unauthorized)
      end
    end

    context "when admin user is logged in" do
      before { sign_in admin }

      it "updates the hash list and reprocesses the file" do
<<<<<<< HEAD
=======
        hash_list.update(processed: true)
>>>>>>> eb81946c
        expect {
          patch hash_list_path(hash_list), params: { hash_list: { file: new_file } }
          hash_list.reload
        }.to change { hash_list.processed }.from(true).to(false)

        expect(response).to redirect_to(hash_list_path(hash_list))
        expect(flash[:notice]).to eq("Hash list was successfully updated.")
      end
    end

    context "when a project user is logged in" do
      before { sign_in project_user }

      it "updates the hash list and reprocesses the file" do
<<<<<<< HEAD
=======
        hash_list.update(processed: true)
>>>>>>> eb81946c
        expect {
          patch hash_list_path(hash_list), params: { hash_list: { file: new_file } }
          hash_list.reload
        }.to change { hash_list.processed }.from(true).to(false)

        expect(response).to redirect_to(hash_list_path(hash_list))
        expect(flash[:notice]).to eq("Hash list was successfully updated.")
      end
    end
  end
end<|MERGE_RESOLUTION|>--- conflicted
+++ resolved
@@ -121,10 +121,7 @@
       before { sign_in admin }
 
       it "updates the hash list and reprocesses the file" do
-<<<<<<< HEAD
-=======
         hash_list.update(processed: true)
->>>>>>> eb81946c
         expect {
           patch hash_list_path(hash_list), params: { hash_list: { file: new_file } }
           hash_list.reload
@@ -139,10 +136,7 @@
       before { sign_in project_user }
 
       it "updates the hash list and reprocesses the file" do
-<<<<<<< HEAD
-=======
         hash_list.update(processed: true)
->>>>>>> eb81946c
         expect {
           patch hash_list_path(hash_list), params: { hash_list: { file: new_file } }
           hash_list.reload
